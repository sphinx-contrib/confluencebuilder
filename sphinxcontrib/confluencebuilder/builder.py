--- conflicted
+++ resolved
@@ -46,40 +46,11 @@
 except:
     imgmath = None
 
-<<<<<<< HEAD
-
-# Clone of relative_uri() sphinx.util.osutil, with bug-fixes
-# since the original code had a few errors.
-# This was fixed in Sphinx 1.2b.
-def relative_uri(base, to):
-    """Return a relative URL from ``base`` to ``to``."""
-    if to.startswith(SEP):
-        return to
-    b2 = base.split(SEP)
-    t2 = to.split(SEP)
-    # remove common segments (except the last segment)
-    for x, y in zip(b2[:-1], t2[:-1]):
-        if x != y:
-            break
-        b2.pop(0)
-        t2.pop(0)
-    if b2 == t2:
-        # Special case: relative_uri('f/index.html','f/index.html')
-        # returns '', not 'index.html'
-        return ''
-    if len(b2) == 1 and t2 == ['']:
-        # Special case: relative_uri('f/index.html','f/') should
-        # return './', not ''
-        return '.' + SEP
-    return ('..' + SEP) * (len(b2)-1) + SEP.join(t2)
-
-=======
 # handle proper input request in python 2.7
 try:
     input = raw_input
 except NameError:
     pass
->>>>>>> f1834b8c
 
 class ConfluenceBuilder(Builder):
     allow_parallel = True
