--- conflicted
+++ resolved
@@ -251,33 +251,12 @@
     @rate_limited_retries()
     @requests_exception_wrappers()
     def post(self, key, data, files=None):
-<<<<<<< HEAD
         rest_url = self.url + self.url_append + '/' + key
-        try:
-            rsp = self.session.post(
-                rest_url, json=data, files=files, timeout=self.timeout)
-        except requests.exceptions.Timeout:
-            raise ConfluenceTimeoutError(self.url)
-        except requests.exceptions.SSLError as ex:
-            raise ConfluenceSslError(self.url, ex)
-        except requests.exceptions.ConnectionError as ex:
-            raise ConfluenceBadServerUrlError(self.url, ex)
-        if rsp.status_code == 401:
-            raise ConfluenceAuthenticationFailedUrlError
-        if rsp.status_code == 403:
-            raise ConfluencePermissionError("REST POST")
-        if rsp.status_code == 407:
-            raise ConfluenceProxyPermissionError
-        if rsp.status_code == 429:
-            raise ConfluenceRateLimited(rsp.headers.get(RSP_HEADER_RETRY_AFTER))
-=======
-        rest_url = self.url + API_REST_BIND_PATH + '/' + key
 
         rsp = self.session.post(
             rest_url, json=data, files=files, timeout=self.timeout)
         self._handle_common_request(rsp)
 
->>>>>>> c283e7fb
         if not rsp.ok:
             errdata = self._format_error(rsp, key)
             if self.verbosity > 0:
@@ -299,31 +278,11 @@
     @rate_limited_retries()
     @requests_exception_wrappers()
     def put(self, key, value, data):
-<<<<<<< HEAD
         rest_url = self.url + self.url_append + '/' + key + '/' + str(value)
-        try:
-            rsp = self.session.put(rest_url, json=data, timeout=self.timeout)
-        except requests.exceptions.Timeout:
-            raise ConfluenceTimeoutError(self.url)
-        except requests.exceptions.SSLError as ex:
-            raise ConfluenceSslError(self.url, ex)
-        except requests.exceptions.ConnectionError as ex:
-            raise ConfluenceBadServerUrlError(self.url, ex)
-        if rsp.status_code == 401:
-            raise ConfluenceAuthenticationFailedUrlError
-        if rsp.status_code == 403:
-            raise ConfluencePermissionError("REST PUT")
-        if rsp.status_code == 407:
-            raise ConfluenceProxyPermissionError
-        if rsp.status_code == 429:
-            raise ConfluenceRateLimited(rsp.headers.get(RSP_HEADER_RETRY_AFTER))
-=======
-        rest_url = self.url + API_REST_BIND_PATH + '/' + key + '/' + str(value)
 
         rsp = self.session.put(rest_url, json=data, timeout=self.timeout)
         self._handle_common_request(rsp)
 
->>>>>>> c283e7fb
         if not rsp.ok:
             errdata = self._format_error(rsp, key)
             if self.verbosity > 0:
@@ -345,31 +304,11 @@
     @rate_limited_retries()
     @requests_exception_wrappers()
     def delete(self, key, value):
-<<<<<<< HEAD
         rest_url = self.url + self.url_append + '/' + key + '/' + str(value)
-        try:
-            rsp = self.session.delete(rest_url, timeout=self.timeout)
-        except requests.exceptions.Timeout:
-            raise ConfluenceTimeoutError(self.url)
-        except requests.exceptions.SSLError as ex:
-            raise ConfluenceSslError(self.url, ex)
-        except requests.exceptions.ConnectionError as ex:
-            raise ConfluenceBadServerUrlError(self.url, ex)
-        if rsp.status_code == 401:
-            raise ConfluenceAuthenticationFailedUrlError
-        if rsp.status_code == 403:
-            raise ConfluencePermissionError("REST DELETE")
-        if rsp.status_code == 407:
-            raise ConfluenceProxyPermissionError
-        if rsp.status_code == 429:
-            raise ConfluenceRateLimited(rsp.headers.get(RSP_HEADER_RETRY_AFTER))
-=======
-        rest_url = self.url + API_REST_BIND_PATH + '/' + key + '/' + str(value)
 
         rsp = self.session.delete(rest_url, timeout=self.timeout)
         self._handle_common_request(rsp)
 
->>>>>>> c283e7fb
         if not rsp.ok:
             errdata = self._format_error(rsp, key)
             raise ConfluenceBadApiError(rsp.status_code, errdata)
